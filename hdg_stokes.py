from dolfinx import mesh, fem, io
from mpi4py import MPI
import ufl
from ufl import inner, grad, dot, div
import numpy as np
from petsc4py import PETSc
from dolfinx.cpp.mesh import cell_num_entities
from utils import reorder_mesh, norm_L2, domain_average, normal_jump_error


comm = MPI.COMM_WORLD
rank = comm.rank
out_str = f"rank {rank}:\n"

n = 32
msh = mesh.create_unit_square(
    comm, n, n, ghost_mode=mesh.GhostMode.none)

# Currently, permutations are not working in parallel, so reorder the
# mesh
reorder_mesh(msh)

tdim = msh.topology.dim
fdim = tdim - 1

num_cell_facets = cell_num_entities(msh.topology.cell_type, fdim)
msh.topology.create_entities(fdim)
facet_imap = msh.topology.index_map(fdim)
num_facets = facet_imap.size_local + facet_imap.num_ghosts
facets = np.arange(num_facets, dtype=np.int32)

# NOTE Despite all facets being present in the submesh, the entity map isn't
# necessarily the identity in parallel
facet_mesh, entity_map = mesh.create_submesh(msh, fdim, facets)[0:2]

k = 2
V = fem.VectorFunctionSpace(msh, ("Discontinuous Lagrange", k))
Q = fem.FunctionSpace(msh, ("Discontinuous Lagrange", k - 1))
Vbar = fem.VectorFunctionSpace(
    facet_mesh, ("Discontinuous Lagrange", k))
Qbar = fem.FunctionSpace(facet_mesh, ("Discontinuous Lagrange", k))

u = ufl.TrialFunction(V)
v = ufl.TestFunction(V)
p = ufl.TrialFunction(Q)
q = ufl.TestFunction(Q)
ubar = ufl.TrialFunction(Vbar)
vbar = ufl.TestFunction(Vbar)
pbar = ufl.TrialFunction(Qbar)
qbar = ufl.TestFunction(Qbar)

h = ufl.CellDiameter(msh)
n = ufl.FacetNormal(msh)
gamma = 6.0 * k**2 / h

facet_integration_entities = {1: []}
for cell in range(msh.topology.index_map(tdim).size_local):
    for local_facet in range(num_cell_facets):
        facet_integration_entities[1].extend([cell, local_facet])

dx_c = ufl.Measure("dx", domain=msh)
ds_c = ufl.Measure("ds", subdomain_data=facet_integration_entities, domain=msh)
dx_f = ufl.Measure("dx", domain=facet_mesh)

inv_entity_map = np.full_like(entity_map, -1)
for i, f in enumerate(entity_map):
    inv_entity_map[f] = i
entity_maps = {facet_mesh: inv_entity_map}


def u_e(x):
    return ufl.as_vector(
        (x[0]**2 * (1 - x[0])**2 * (2 * x[1] - 6 * x[1]**2 + 4 * x[1]**3),
         - x[1]**2 * (1 - x[1])**2 * (2 * x[0] - 6 * x[0]**2 + 4 * x[0]**3)))


def p_e(x):
    return x[0] * (1 - x[0])


x = ufl.SpatialCoordinate(msh)
nu = 1.0
f = - nu * div(grad(u_e(x))) + grad(p_e(x))
u_n = fem.Function(V)
<<<<<<< HEAD
lmbda = ufl.conditional(ufl.lt(dot(u_n, n), 0), 1, 0)

=======
>>>>>>> 270710ed
delta_t = fem.Constant(msh, PETSc.ScalarType(1e16))
nu = fem.Constant(msh, PETSc.ScalarType(nu))
num_time_steps = 1

a_00 = fem.form(inner(u / delta_t, v) * dx_c +
                nu * (inner(grad(u), grad(v)) * dx_c +
                gamma * inner(u, v) * ds_c(1)
                - (inner(u, dot(grad(v), n))
                   + inner(v, dot(grad(u), n))) * ds_c(1)))
a_01 = fem.form(- inner(p, div(v)) * dx_c)
a_02 = fem.form(nu * (inner(ubar, dot(grad(v), n)) * ds_c(1)
                - gamma * inner(ubar, v) * ds_c(1)),
                entity_maps=entity_maps)
a_03 = fem.form(inner(dot(v, n), pbar) * ds_c(1), entity_maps=entity_maps)
a_10 = fem.form(- inner(q, div(u)) * dx_c)
# Only needed to apply BC on pressure
a_11 = fem.form(fem.Constant(msh, 0.0) * inner(p, q) * dx_c)
a_20 = fem.form(nu * (inner(vbar, dot(grad(u), n)) * ds_c(1)
                - gamma * inner(vbar, u) * ds_c(1)),
                entity_maps=entity_maps)
a_30 = fem.form(inner(dot(u, n), qbar) * ds_c(1), entity_maps=entity_maps)
a_22 = fem.form(nu * gamma * inner(ubar, vbar) *
                ds_c(1), entity_maps=entity_maps)

L_0 = fem.form(inner(f + u_n / delta_t, v) * dx_c)
L_1 = fem.form(inner(fem.Constant(msh, 0.0), q) * dx_c)
L_2 = fem.form(inner(fem.Constant(
    facet_mesh, (PETSc.ScalarType(0.0), PETSc.ScalarType(0.0))), vbar) * dx_f)
L_3 = fem.form(inner(fem.Constant(facet_mesh, 0.0), qbar) * dx_f)

a = [[a_00, a_01, a_02, a_03],
     [a_10, a_11, None, None],
     [a_20, None, a_22, None],
     [a_30, None, None, None]]
L = [L_0, L_1, L_2, L_3]


def boundary(x):
    lr = np.logical_or(np.isclose(x[0], 0.0), np.isclose(x[0], 1.0))
    tb = np.logical_or(np.isclose(x[1], 0.0), np.isclose(x[1], 1.0))
    return np.logical_or(lr, tb)


msh_boundary_facets = mesh.locate_entities_boundary(msh, fdim, boundary)
facet_mesh_boundary_facets = inv_entity_map[msh_boundary_facets]
dofs = fem.locate_dofs_topological(Vbar, fdim, facet_mesh_boundary_facets)
bc_ubar = fem.dirichletbc(np.zeros(2, dtype=PETSc.ScalarType), dofs, Vbar)

# Pressure boundary condition
# TODO Locate on facet space or cell space?
# FIXME Change so it doesn't depend on diagonal direction
pressure_dof = fem.locate_dofs_geometrical(
    Q, lambda x: np.logical_and(np.isclose(x[0], 1.0),
                                np.isclose(x[1], 0.0)))
bc_p = fem.dirichletbc(PETSc.ScalarType(0.0), pressure_dof, Q)

bcs = [bc_ubar, bc_p]

A = fem.petsc.create_matrix_block(a)

ksp = PETSc.KSP().create(msh.comm)
ksp.setOperators(A)
ksp.setType("preonly")
ksp.getPC().setType("lu")
ksp.getPC().setFactorSolverType("superlu_dist")

b = fem.petsc.create_vector_block(L)
x = A.createVecRight()

u_n.name = "u"
p_h = fem.Function(Q)
p_h.name = "p"
ubar_h = fem.Function(Vbar)
ubar_h.name = "ubar"
pbar_h = fem.Function(Qbar)
pbar_h.name = "pbar"

u_file = io.VTXWriter(msh.comm, "u.bp", [u_n._cpp_object])
p_file = io.VTXWriter(msh.comm, "p.bp", [p_h._cpp_object])
ubar_file = io.VTXWriter(msh.comm, "ubar.bp", [ubar_h._cpp_object])
pbar_file = io.VTXWriter(msh.comm, "pbar.bp", [pbar_h._cpp_object])

u_file.write(0.0)
p_file.write(0.0)
ubar_file.write(0.0)
pbar_file.write(0.0)

t = 0.0
for n in range(num_time_steps):
    t += delta_t.value

    A.zeroEntries()
    fem.petsc.assemble_matrix_block(A, a, bcs=bcs)
    A.assemble()

    with b.localForm() as b_loc:
        b_loc.set(0)
    fem.petsc.assemble_vector_block(b, L, a, bcs=bcs)

    # Compute solution
    ksp.solve(b, x)

    u_offset = V.dofmap.index_map.size_local * V.dofmap.index_map_bs
    p_offset = u_offset + Q.dofmap.index_map.size_local * Q.dofmap.index_map_bs
    ubar_offset = \
        p_offset + Vbar.dofmap.index_map.size_local * Vbar.dofmap.index_map_bs
    u_n.x.array[:u_offset] = x.array_r[:u_offset]
    u_n.x.scatter_forward()
    p_h.x.array[:p_offset - u_offset] = x.array_r[u_offset:p_offset]
    p_h.x.scatter_forward()
    ubar_h.x.array[:ubar_offset - p_offset] = x.array_r[p_offset:ubar_offset]
    ubar_h.x.scatter_forward()
    pbar_h.x.array[:(len(x.array_r) - ubar_offset)] = x.array_r[ubar_offset:]
    pbar_h.x.scatter_forward()

    u_file.write(t)
    p_file.write(t)
    ubar_file.write(t)
    pbar_file.write(t)

x = ufl.SpatialCoordinate(msh)
e_u = norm_L2(msh.comm, u_n - u_e(x))
e_div_u = norm_L2(msh.comm, div(u_n))
e_jump_u = normal_jump_error(msh, u_n)
p_h_avg = domain_average(msh, p_h)
p_e_avg = domain_average(msh, p_e(x))
e_p = norm_L2(msh.comm, (p_h - p_h_avg) - (p_e(x) - p_e_avg))

xbar = ufl.SpatialCoordinate(facet_mesh)
e_ubar = norm_L2(msh.comm, ubar_h - u_e(xbar))
pbar_h_avg = domain_average(facet_mesh, pbar_h)
pbar_e_avg = domain_average(facet_mesh, p_e(xbar))
e_pbar = norm_L2(msh.comm, (pbar_h - pbar_h_avg) - (p_e(xbar) - pbar_e_avg))

if rank == 0:
    print(f"e_u = {e_u}")
    print(f"e_div_u = {e_div_u}")
    print(f"e_jump_u = {e_jump_u}")
    print(f"e_p = {e_p}")
    print(f"e_ubar = {e_ubar}")
    print(f"e_pbar = {e_pbar}")<|MERGE_RESOLUTION|>--- conflicted
+++ resolved
@@ -82,11 +82,8 @@
 nu = 1.0
 f = - nu * div(grad(u_e(x))) + grad(p_e(x))
 u_n = fem.Function(V)
-<<<<<<< HEAD
 lmbda = ufl.conditional(ufl.lt(dot(u_n, n), 0), 1, 0)
 
-=======
->>>>>>> 270710ed
 delta_t = fem.Constant(msh, PETSc.ScalarType(1e16))
 nu = fem.Constant(msh, PETSc.ScalarType(nu))
 num_time_steps = 1
